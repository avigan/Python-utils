import io

<<<<<<< HEAD
from skycalc_cli.skycalc import SkyModel
=======
from skycalc import SkyModel
>>>>>>> 8da5e90d
from astropy.io import fits


def sky_model(
        # observatory
        observatory='2640',

        # airmass
        airmass=1.0,

        # season and period of night
        pwv_mode='pwv',
        season=0,
        time=0,
        
        # precipitable water vapor
        pwv=2.5,
        
        # monthly averaged solar flux
        msolflux=130.0,
        
        # scattered moon light
        incl_moon='Y',
        moon_sun_sep=90.0,
        moon_target_sep=45.0,
        moon_alt=45.0,
        moon_earth_dist=1.0,
        
        # star light
        incl_starlight='Y',
        
        # zodiacal light
        incl_zodiacal='Y',
        ecl_lon=135.0,
        ecl_lat=90.0,
        
        # molecular emission of lower atmosphere
        incl_loweratm='Y',
        
        # molecular emission of upper atmosphere
        incl_upperatm='Y',
        
        # airglow continuum
        incl_airglow='Y',
        
        # instrument thermal emission
        incl_therm='N',
        therm_t1=0.0,
        therm_e1=0.0,
        therm_t2=0.0,
        therm_e2=0.0,
        therm_t3=0.0,
        therm_e3=0.0,
        
        # wavelength grid
        vacair='vac',
        wmin=900.0,
        wmax=3000.0,
        wgrid_mode='fixed_wavelength_step',
        wdelta=0.1,
        wres=20000,
        
        # line spread function
        lsf_type='none',
        lsf_gauss_fwhm=5.0,
        lsf_boxcar_fwhm=5.0):

    '''Compute a sky model using the ESO SkyCalc online tool

    The documentation for each parameter is available online:

    https://www.eso.org/observing/etc/doc/skycalc/helpskycalccli.html

    Below is a very short documentation for the most usefull and
    common parameters

    Parameters
    ----------
    observatory : str
        Possible values are '2400' for La Silla, '2640' for Paranal
        and '3060' for Armazones. Default is '2640'

    airmass : float
        Airmass value. Default is 1.0

    pwv : float
        Precipitable water vapor, in mm. Default is 2.5 (Paranal median)

    wmin : float
        Minimal wavelength, in nanometer. Default is 900 nm

    wmax : float
        Maximal wavelength, in nanometer. Default is 3000 nm

    wgrid_mode : str
        Wavelength grid mode. Possible values are
        'fixed_wavelength_step' or
        'fixed_spectral_resolution'. Default is
        'fixed_wavelength_step'

    wdelta : float
        Wavelength sampling dlambda, in nm. Default is 0.1 nm

    wres : float
        Spectral resolution. Default is 20000

    Returns
    -------
    sky_data : table
        Sky model table. The main columns of interest are:
            * lam: wavelength
            * trans: sky transmission
            * dtrans1: sky transmission -1 sigma uncertainty
            * dtrans2: sky transmission +1 sigma uncertainty
            * flux: sky emission
            * dflux1: sky emission -1 sigma uncertainty
            * dflux2: sky emission +1 sigma uncertainty    
    '''

    sky_dict = {
        'observatory': observatory,
        'airmass': airmass,
        'pwv_mode': pwv_mode,
        'season': season,
        'time': time,
        'pwv': pwv,
        'msolflux': msolflux,
        'incl_moon': incl_moon,
        'moon_sun_sep': moon_sun_sep,
        'moon_target_sep': moon_target_sep,
        'moon_alt': moon_alt,
        'moon_earth_dist': moon_earth_dist,
        'incl_starlight': incl_starlight,
        'incl_zodiacal': incl_zodiacal,
        'ecl_lon': ecl_lon,
        'ecl_lat': ecl_lat,
        'incl_loweratm': incl_loweratm,
        'incl_upperatm': incl_upperatm,
        'incl_airglow': incl_airglow,
        'incl_therm': incl_therm,
        'therm_t1': therm_t1,
        'therm_e1': therm_e1,
        'therm_t2': therm_t2,
        'therm_e2': therm_e2,
        'therm_t3': therm_t3,
        'therm_e3': therm_e3,
        'vacair': vacair,
        'wmin': wmin,
        'wmax': wmax,
        'wgrid_mode': wgrid_mode,
        'wdelta': wdelta,
        'wres': wres,
        'lsf_type': lsf_type,
        'lsf_gauss_fwhm': lsf_gauss_fwhm,
        'lsf_boxcar_fwhm': lsf_boxcar_fwhm
    }
    
    sky_model = SkyModel()

    # update parameters
    sky_model.callwith(sky_dict)

    # get data
    b = io.BytesIO(sky_model.getdata())
    data = fits.getdata(b)

    return data
<|MERGE_RESOLUTION|>--- conflicted
+++ resolved
@@ -1,10 +1,5 @@
 import io
-
-<<<<<<< HEAD
-from skycalc_cli.skycalc import SkyModel
-=======
 from skycalc import SkyModel
->>>>>>> 8da5e90d
 from astropy.io import fits
 
 
